defmodule Membrane.HTTPAdaptiveStream.HLS do
  @moduledoc """
  `Membrane.HTTPAdaptiveStream.Manifest` implementation for HTTP Live Streaming.

  Currently supports up to one audio and video stream.
  """
  @behaviour Membrane.HTTPAdaptiveStream.Manifest

  use Ratio

  alias Membrane.HTTPAdaptiveStream.{BandwidthCalculator, Manifest}
  alias Membrane.HTTPAdaptiveStream.Manifest.{Segment, Track}
  alias Membrane.Time

  @version 7

  @master_playlist_header """
                          #EXTM3U
                          #EXT-X-VERSION:#{@version}
                          #EXT-X-INDEPENDENT-SEGMENTS
                          """
                          |> String.trim()

  @empty_segments Qex.new()
  @default_audio_track_id "audio_default_id"
  @default_audio_track_name "audio_default_name"

  defmodule SegmentAttribute do
    @moduledoc """
    Implementation of `Membrane.HTTPAdaptiveStream.Manifest.SegmentAttribute` behaviour for HTTP Live Streaming
    """
    @behaviour Membrane.HTTPAdaptiveStream.Manifest.SegmentAttribute

    import Membrane.HTTPAdaptiveStream.Manifest.SegmentAttribute

    @impl true
    def serialize(discontinuity(header_name, number)) do
      [
        "#EXT-X-DISCONTINUITY-SEQUENCE:#{number}",
        "#EXT-X-DISCONTINUITY",
        "#EXT-X-MAP:URI=#{header_name}"
      ]
    end

    @impl true
    def serialize({:creation_time, date_time}) do
      [
        "#EXT-X-PROGRAM-DATE-TIME:#{date_time |> DateTime.truncate(:millisecond) |> DateTime.to_iso8601()}"
      ]
    end
  end

  @doc """
  Generates EXTM3U playlist for the given manifest
  """
  @impl true
  def serialize(%Manifest{} = manifest) do
    tracks_by_content =
      manifest.tracks
      |> Map.values()
      |> Enum.group_by(& &1.content_type)

    if length(Map.get(tracks_by_content, :audio, [])) > 1 do
      raise ArgumentError, message: "Multiple audio tracks are not currently supported."
    end

    main_manifest = main_playlist_from_tracks(tracks_by_content, manifest)
    manifest_per_track = playlists_per_track(tracks_by_content)

    %{
      main_manifest: main_manifest,
      manifest_per_track: manifest_per_track
    }
  end

  defp main_playlist_from_tracks(tracks, manifest) do
    main_manifest_name = "#{manifest.name}.m3u8"

    main_playlist =
      case tracks do
        %{muxed: muxed} -> build_master_playlist({nil, muxed})
        %{audio: [audio], video: videos} -> build_master_playlist({audio, videos})
        %{audio: [audio]} -> build_master_playlist({audio, nil})
        %{video: videos} -> build_master_playlist({nil, videos})
      end

    {main_manifest_name, main_playlist}
  end

  defp playlists_per_track(tracks) do
    case tracks do
      %{muxed: tracks} ->
        serialize_tracks(tracks)

      %{audio: [audio], video: videos} ->
<<<<<<< HEAD
        videos
        |> serialize_tracks()
        |> Map.put(audio.id, {"audio.m3u8", serialize_track(audio)})
=======
        List.flatten([
          {main_manifest_name, build_master_playlist({audio, videos})},
          {build_media_playlist_path(audio), serialize_track(audio)},
          videos
          |> Enum.filter(&(&1.segments != @empty_segments))
          |> Enum.map(&{build_media_playlist_path(&1), serialize_track(&1)})
        ])
>>>>>>> 8e137f6e

      %{audio: [audio]} ->
<<<<<<< HEAD
        %{audio.id => {"audio.m3u8", serialize_track(audio)}}
=======
        [
          {main_manifest_name, build_master_playlist({audio, nil})},
          {build_media_playlist_path(audio), serialize_track(audio)}
        ]
>>>>>>> 8e137f6e

      %{video: videos} ->
        serialize_tracks(videos)
    end
  end

  defp serialize_tracks(tracks) do
    tracks
    |> Enum.filter(&(&1.segments != @empty_segments))
    |> Map.new(fn track ->
      {track.id, {build_media_playlist_path(track), serialize_track(track)}}
    end)
  end

  defp build_media_playlist_path(%Track{} = track) do
    [track.content_type, "_", track.track_name, ".m3u8"] |> Enum.join("")
  end

  defp build_media_playlist_tag(%Track{} = track) do
    case track do
      %Track{content_type: :audio} ->
        """
        #EXT-X-MEDIA:TYPE=AUDIO,NAME="#{@default_audio_track_name}",GROUP-ID="#{@default_audio_track_id}",AUTOSELECT=YES,DEFAULT=YES,URI="#{build_media_playlist_path(track)}"
        """
        |> String.trim()

      %Track{content_type: type} when type in [:video, :muxed] ->
        """
        #EXT-X-STREAM-INF:BANDWIDTH=#{BandwidthCalculator.calculate_bandwidth(track)},CODECS="avc1.42e00a"
        """
        |> String.trim()
    end
  end

  defp build_master_playlist(tracks) do
    case tracks do
      {audio, nil} ->
        [@master_playlist_header, build_media_playlist_tag(audio)]
        |> Enum.join("")

      {nil, videos} ->
        [
          @master_playlist_header
          | videos
            |> Enum.filter(&(&1.segments != @empty_segments))
            |> Enum.flat_map(&[build_media_playlist_tag(&1), build_media_playlist_path(&1)])
        ]
        |> Enum.join("\n")

      {audio, videos} ->
        video_tracks =
          videos
          |> Enum.filter(&(&1.segments != @empty_segments))
          |> Enum.flat_map(
            &[
              "#{build_media_playlist_tag(&1)},AUDIO=\"#{@default_audio_track_id}\"",
              build_media_playlist_path(&1)
            ]
          )

        [
          @master_playlist_header,
          build_media_playlist_tag(audio),
          video_tracks
        ]
        |> List.flatten()
        |> Enum.join("\n")
    end
  end

  defp serialize_track(%Track{} = track) do
    target_duration = Ratio.ceil(track.target_segment_duration / Time.second()) |> trunc()
    supports_ll_hls? = Track.supports_partial_segments?(track)

    target_partial_duration =
      if supports_ll_hls? do
        Float.ceil(Ratio.to_float(track.target_partial_segment_duration / Time.second()), 3)
      else
        nil
      end

    """
    #EXTM3U
    #EXT-X-VERSION:#{@version}
    #EXT-X-TARGETDURATION:#{target_duration}
    """ <>
      serialize_ll_hls_tags(supports_ll_hls?, target_partial_duration) <>
      """
      #EXT-X-MEDIA-SEQUENCE:#{track.current_seq_num}
      #EXT-X-DISCONTINUITY-SEQUENCE:#{track.current_discontinuity_seq_num}
      #EXT-X-MAP:URI="#{track.header_name}"
      #{serialize_segments(track)}
      #{if track.finished?, do: "#EXT-X-ENDLIST", else: ""}
      """
  end

  defp serialize_segments(track) do
    supports_ll_hls? = Track.supports_partial_segments?(track)

    [track.segments, Enum.count(track.segments)..1]
    |> Enum.zip()
    |> Enum.flat_map(&do_serialize_segment(&1, supports_ll_hls?))
    |> Enum.join("\n")
  end

  defp do_serialize_segment({%Segment{} = segment, idx}, supports_ll_hls?) do
    [
      # serialize partial segments just for the last 2 live segments, otherwise just keep the regular segments
      if(supports_ll_hls? and idx <= 4,
        do: serialize_partial_segments(segment, idx == 1),
        else: []
      ),
      serialize_regular_segment(segment)
    ]
    |> List.flatten()
  end

  defp serialize_regular_segment(%Segment{type: :partial}), do: []

  defp serialize_regular_segment(segment) do
    time = Ratio.to_float(segment.duration / Time.second())

    Enum.flat_map(segment.attributes, &SegmentAttribute.serialize/1) ++
      [
        "#EXTINF:#{time},",
        segment.name
      ]
  end

  defp serialize_partial_segments(segment, _is_last) do
    segment.parts
    |> Enum.map_reduce(0, fn part, total_bytes ->
      time = Ratio.to_float(part.duration / Time.second())

      serialized =
        "#EXT-X-PART:DURATION=#{time},URI=\"#{segment.name}\",BYTERANGE=\"#{part.byte_size}@#{total_bytes}\""

      serialized = if part.independent?, do: serialized <> ",INDEPENDENT=true", else: serialized

      {serialized, part.byte_size + total_bytes}
    end)
    |> then(fn {parts, _acc} -> parts end)

    # NOTE: we may want to support the EXT-X-PRELOAD-HINT as some point to further reduce latency
    # for now hls.js (most common HLS backend for browsers) does not support those
  end

  defp serialize_ll_hls_tags(true, target_partial_duration) do
    """
    #EXT-X-SERVER-CONTROL:CAN-BLOCK-RELOAD=YES,PART-HOLD-BACK=#{2 * target_partial_duration}
    #EXT-X-PART-INF:PART-TARGET=#{target_partial_duration}
    """
  end

  defp serialize_ll_hls_tags(false, _target_partial_duration), do: ""
end<|MERGE_RESOLUTION|>--- conflicted
+++ resolved
@@ -93,29 +93,12 @@
         serialize_tracks(tracks)
 
       %{audio: [audio], video: videos} ->
-<<<<<<< HEAD
         videos
         |> serialize_tracks()
-        |> Map.put(audio.id, {"audio.m3u8", serialize_track(audio)})
-=======
-        List.flatten([
-          {main_manifest_name, build_master_playlist({audio, videos})},
-          {build_media_playlist_path(audio), serialize_track(audio)},
-          videos
-          |> Enum.filter(&(&1.segments != @empty_segments))
-          |> Enum.map(&{build_media_playlist_path(&1), serialize_track(&1)})
-        ])
->>>>>>> 8e137f6e
+        |> Map.put(audio.id, {build_media_playlist_path(audio), serialize_track(audio)})
 
       %{audio: [audio]} ->
-<<<<<<< HEAD
-        %{audio.id => {"audio.m3u8", serialize_track(audio)}}
-=======
-        [
-          {main_manifest_name, build_master_playlist({audio, nil})},
-          {build_media_playlist_path(audio), serialize_track(audio)}
-        ]
->>>>>>> 8e137f6e
+        %{audio.id => {build_media_playlist_path(audio), serialize_track(audio)}}
 
       %{video: videos} ->
         serialize_tracks(videos)
